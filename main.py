--- conflicted
+++ resolved
@@ -99,13 +99,9 @@
 
                 # TODO: Graphing circles
             elif data_type == "mnist":
-<<<<<<< HEAD
+                # pass
                 results = get_mnist_results(models, dimensions, epochs, hyperparam)
-=======
-                # pass
-                results = get_mnist_results(models, 784, epochs, hyperparam)
                 get_mnist_graphs(results, models, distributions, epochs)
->>>>>>> b8aadaef
 
             with open(out_path, 'w') as outfile:
                 json.dump(results, outfile)
