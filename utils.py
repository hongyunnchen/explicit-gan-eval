--- conflicted
+++ resolved
@@ -247,11 +247,7 @@
     plt.clf()
 
 
-<<<<<<< HEAD
-def get_mnist_graphs(res, gans_index, distance_metrics):
-=======
 def get_mnist_graphs(res, gans_index, distance_metrics, num_epochs):
->>>>>>> b8aadaef
     for gan, value in gans.items():
         normal = pd.DataFrame(res[gan]['mnist'])
         for dist in distance_metrics:
@@ -260,11 +256,7 @@
             plt.ylabel(dist)
             plt.title("{0}: {1}".format(gan.upper(), dist))
             plt.legend()
-<<<<<<< HEAD
-            plt.savefig('graphs/{0}_{1}.png'.format(gan, dist), dpi=100)
-=======
             plt.savefig('graphs/mnist/{0}_{1}.png'.format(gan, dist), dpi=100)
->>>>>>> b8aadaef
             plt.clf()
 
 
